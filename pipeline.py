import os
import time
from concurrent.futures import ThreadPoolExecutor
from scipy.io import loadmat, savemat
import cupy as cp
import cupyx.scipy.ndimage as cpx_ndimage
import numpy as np
from cupyx.scipy.ndimage import zoom


def oct_loader(input_folder, output_folder):
    """
    Load .mat files containing spatial domain OCT data,
    apply DC subtraction and FFT in parallel.
    """
    os.makedirs(output_folder, exist_ok=True)

    # List all .mat files in the input folder
    mat_files = [f for f in os.listdir(input_folder) if f.endswith(".mat")]

    # Process files concurrently using ThreadPoolExecutor
    with ThreadPoolExecutor() as executor:
        futures = [
            executor.submit(process_file, input_folder,
                            output_folder, file_name)
            for file_name in mat_files
        ]

        for future in futures:
            try:
                future.result()  # Ensure exceptions are raised if any
            except Exception as e:
                print(f"Error processing file: {e}")


def process_file(input_folder, output_folder, file_name):
    """
    Process a single .mat file: load, apply DC subtraction, FFT, and save.
    """
    file_path = os.path.join(input_folder, file_name)
    print(f"\nProcessing: {file_name}")

    # Load the .mat file
    mat_data = loadmat(file_path)

    # Get the spatial domain data
    spatial_domain_data = mat_data['raw']
    print(f"Spatial domain data shape: {spatial_domain_data.shape}")

    # Apply bicubic interpolation in the spatial domain
    spatial_domain_data = interpolate_bicubic(spatial_domain_data, scale=2)

    # Apply DC subtraction and FFT
    freq_domain = process_oct_data(spatial_domain_data)

    # Convert complex values to real (magnitude or real part)
    # Use np.real(freq_domain) if only real part is needed
    freq_domain_real = np.abs(freq_domain)

    # Save the processed data
    output_file_path = os.path.join(output_folder, f"processed_{file_name}")
    savemat(output_file_path, {'images': freq_domain_real})
    print(f"Saved: {output_file_path}")


def process_oct_data(spatial_domain_data):
    """
    Perform DC subtraction, apply dispersion compensation, and recover frequency domain using FFT.
    """
    num_slices = spatial_domain_data.shape[2]
    chunk_size = 10  # Process 10 slices at a time (adjust based on GPU memory)
    freq_domain = np.zeros_like(spatial_domain_data, dtype=np.complex64)

    for start_idx in range(0, num_slices, chunk_size):
        end_idx = min(start_idx + chunk_size, num_slices)
        print(f"Processing slices {start_idx} to {end_idx-1}...")

        # Move chunk to GPU
        spatial_chunk_gpu = cp.asarray(
            spatial_domain_data[:, :, start_idx:end_idx], dtype=cp.complex64)

        # Step 1: Subtract DC component
        spatial_chunk_gpu = subtract_dc_component(spatial_chunk_gpu)

<<<<<<< HEAD
        # Step 2: Apply Dispersion Compensation
        spatial_chunk_gpu = apply_dispersion_compensation(spatial_chunk_gpu)

        # Step 3: Apply FFT on GPU
=======
        # Apply Gaussian Filtering on GPU
        spatial_chunk_gpu = cpx_ndimage.gaussian_filter(spatial_chunk_gpu, sigma=1)

        # Apply FFT on GPU
>>>>>>> dea82c40
        freq_chunk_gpu = cp.fft.fft2(spatial_chunk_gpu, axes=(0, 1))

        # Move chunk back to CPU
        freq_domain[:, :, start_idx:end_idx] = cp.asnumpy(freq_chunk_gpu)

        # Free GPU memory
        cp._default_memory_pool.free_all_blocks()

    return freq_domain


def interpolate_bicubic(data, scale=2):
    """
    Apply bicubic interpolation to upscale the input 3D OCT data.
    """
    print(f"Applying bicubic interpolation with scale {scale}...")

    # Move data to GPU
    data_gpu = cp.asarray(data, dtype=cp.float32)

    # Compute new shape
    zoom_factors = (scale, scale, 1)  # Scale only spatial dimensions
    # Bicubic interpolation (order=3)
    upscaled_gpu = zoom(data_gpu, zoom_factors, order=3)

    # Move back to CPU
    return cp.asnumpy(upscaled_gpu)


def subtract_dc_component(spatial_chunk_gpu):
    """
    Subtract the DC component (mean intensity) for each pixel across all slices.
    """
    # Compute the DC component per pixel (mean across slices)
    dc_component = cp.mean(spatial_chunk_gpu, axis=2,
                           dtype=cp.float32, keepdims=True)

    # Subtract the mean from the entire image chunk
    return spatial_chunk_gpu - dc_component


def apply_dispersion_compensation(spatial_chunk_gpu):
    """
    Apply phase correction for dispersion compensation.
    Assumes a precomputed phase correction array based on system calibration.
    """
    # Define the dispersion compensation phase correction parameters
    x_dim, y_dim, num_slices = spatial_chunk_gpu.shape
    k = cp.linspace(-1, 1, num_slices)  # Wavenumber domain
    # Quadratic phase shift
    phase_correction = cp.exp(-1j * (0.1 * k**2))

    # Apply phase correction along the depth axis
    return spatial_chunk_gpu * phase_correction.reshape(1, 1, num_slices)


if __name__ == "__main__":
    start_time = time.time()

    input_folder = "in"  # Folder containing spatial domain .mat files
    output_folder = "out"  # Folder to save frequency domain .mat files

    # Run the loader
    oct_loader(input_folder, output_folder)

    print(f"Processing completed in {time.time() - start_time:.2f} seconds.")<|MERGE_RESOLUTION|>--- conflicted
+++ resolved
@@ -82,17 +82,10 @@
         # Step 1: Subtract DC component
         spatial_chunk_gpu = subtract_dc_component(spatial_chunk_gpu)
 
-<<<<<<< HEAD
         # Step 2: Apply Dispersion Compensation
         spatial_chunk_gpu = apply_dispersion_compensation(spatial_chunk_gpu)
 
         # Step 3: Apply FFT on GPU
-=======
-        # Apply Gaussian Filtering on GPU
-        spatial_chunk_gpu = cpx_ndimage.gaussian_filter(spatial_chunk_gpu, sigma=1)
-
-        # Apply FFT on GPU
->>>>>>> dea82c40
         freq_chunk_gpu = cp.fft.fft2(spatial_chunk_gpu, axes=(0, 1))
 
         # Move chunk back to CPU
